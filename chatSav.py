#!/usr/bin/env python3
"""
chatSav.py - Main file for LLM-powered SAV detecting assistant

Input: Coordinates of a variant (chr:pos:ref:alt format)
Output: SpliceAI predictions and whole blood expression status

VARIANT FORMAT INFORMATION:
- Chromosome: chr
- Position: pos
- Reference allele: ref
- Alternate allele: alt
"""

from typing import Tuple, Dict, Any

from callSplice import call_splice
# from callGtex import call_gtex  # results of GTEx whole blood expression
from callLlm import call_llm


def parse_variant_coordinates(variant_coord: str) -> Tuple[str, int, str, str]:
    """
    Parse variant coordinates from string format.
    
    Args:
        variant_coord: Variant in format "chr:pos:ref:alt"
        
    Returns:
        Tuple of (chromosome, position, reference_allele, alternate_allele)
    """
    chrom, pos, ref, alt = variant_coord.split(":")
    return chrom, int(pos), ref, alt


def print_results(llm_results: Dict[str, Any], chrom: str, pos: int, ref: str, alt: str) -> None:
    """
    Print formatted analysis results.
    
    Args:
        llm_results: Dictionary containing LLM analysis results
        chrom: Chromosome
        pos: Position
        ref: Reference allele
        alt: Alternate allele
    """
    print(f"\nResult of a mutation of {ref} > {alt} at position {pos} on chromosome {chrom}")
    print("=" * 60)
    
    print(f"Priority: {llm_results['priority_level']}")
    print(f"Assessment: {llm_results['pathogenicity_assessment']}")
    print(f"Recommendations: {llm_results['experimental_recommendations']}")
    
    if 'error' in llm_results:
        print(f"\nError: {llm_results['error']}")
    else:
        print("\nFull Analysis:")
        print("-" * 40)
        print(llm_results['llm_interpretation'])


def main() -> None:
    """Main function to run the ChatSAV analysis."""
    print("Welcome to ChatSAV")
    print("This assistant analyses splice-altering variants (SAVs) using SpliceAI and GTEx data.")
    
    # Get user input
    variant_coord = input(
        "Please enter the variant coordinates in the format chr:pos:ref:alt "
        "(e.g., chr1:123456:A:T):\n"
    )
<<<<<<< HEAD
=======
    hg = input(
        "Please enter the genome build [37 for GRCh37/hg19] or [38 for GRCh38/hg38]:\n"
    )
    tissue = input("Please enter the tissue type (e.g., Whole_Blood):\n")
>>>>>>> 2edbaf5f
    
    # Parse variant coordinates
    chrom, pos, ref, alt = parse_variant_coordinates(variant_coord)
    
    # Call analysis functions
<<<<<<< HEAD
    spliceai_results = call_splice(variant_coord)

    print("\nSpliceAI Results:")
    print("=" * 50)
    for key, value in spliceai_results.items():
        print(f"{key}: {value}")

    # for GTEx
    tissue = input("Please enter the tissue type (e.g., Whole_Blood):\n")
=======
    spliceai_results = call_splice(variant_coord, hg)
>>>>>>> 2edbaf5f
    
    # TODO: Replace with actual GTEx call when implemented
    gtex_results = {
        "whole_blood_tpm": 0.5,
        "expressed_in_whole_blood": False
    }
    
    llm_results = call_llm(
        spliceai_results, 
        gtex_results, 
        chrom, 
        pos, 
        ref, 
        alt, 
        model="claude-3-5-sonnet-20241022"
    )
    
    # Display results
    print_results(llm_results, chrom, pos, ref, alt)
    
if __name__ == "__main__":
    main()<|MERGE_RESOLUTION|>--- conflicted
+++ resolved
@@ -69,20 +69,16 @@
         "Please enter the variant coordinates in the format chr:pos:ref:alt "
         "(e.g., chr1:123456:A:T):\n"
     )
-<<<<<<< HEAD
-=======
     hg = input(
         "Please enter the genome build [37 for GRCh37/hg19] or [38 for GRCh38/hg38]:\n"
     )
     tissue = input("Please enter the tissue type (e.g., Whole_Blood):\n")
->>>>>>> 2edbaf5f
     
     # Parse variant coordinates
     chrom, pos, ref, alt = parse_variant_coordinates(variant_coord)
     
     # Call analysis functions
-<<<<<<< HEAD
-    spliceai_results = call_splice(variant_coord)
+    spliceai_results = call_splice(variant_coord, hg)
 
     print("\nSpliceAI Results:")
     print("=" * 50)
@@ -91,9 +87,6 @@
 
     # for GTEx
     tissue = input("Please enter the tissue type (e.g., Whole_Blood):\n")
-=======
-    spliceai_results = call_splice(variant_coord, hg)
->>>>>>> 2edbaf5f
     
     # TODO: Replace with actual GTEx call when implemented
     gtex_results = {
